--- conflicted
+++ resolved
@@ -239,13 +239,10 @@
                     </div>
                 </div>
 
-<<<<<<< HEAD
+
                 <div class="tool-card"
-                    onclick="window.location.href='../CraftingTool/sage-c4-tools/dist-standalone/standalone.html'">
+                    onclick="window.location.href='C4 Tools/index.html#/'">
                     <pixel-canvas data-gap="8" data-speed="20" data-colors="var(--sa-accent)" data-variant="icon" data-opacity="0.85"></pixel-canvas>
-=======
-                <div class="tool-card" onclick="window.location.href='C4 Tools/index.html#/'">
->>>>>>> a39be6f0
                     <div class="tool-card-header">
                         <span class="tool-card-title" data-number="0004. ">CLAIM STAKES</span>
                         <div class="tool-status active"></div>
@@ -269,13 +266,11 @@
                     </div>
                 </div>
 
-<<<<<<< HEAD
+
                 <div class="tool-card"
-                    onclick="window.location.href='../CraftingTool/sage-c4-tools/dist-standalone/standalone.html#crafting-hab'">
+                    onclick="window.location.href='C4 Tools/index.html#/crafting-hab'">
                     <pixel-canvas data-gap="8" data-speed="20" data-colors="var(--sa-accent)" data-variant="icon" data-opacity="0.85"></pixel-canvas>
-=======
-                <div class="tool-card" onclick="window.location.href='C4 Tools/index.html#/crafting-hab'">
->>>>>>> a39be6f0
+
                     <div class="tool-card-header">
                         <span class="tool-card-title" data-number="0005. ">CRAFTING HAB</span>
                         <div class="tool-status active"></div>
@@ -300,13 +295,11 @@
                     </div>
                 </div>
 
-<<<<<<< HEAD
+
                 <div class="tool-card"
-                    onclick="window.location.href='../CraftingTool/sage-c4-tools/dist-standalone/standalone.html#recipes'">
+                    onclick="window.location.href='C4 Tools/index.html#/recipes'">
                     <pixel-canvas data-gap="8" data-speed="20" data-colors="var(--sa-accent)" data-variant="icon" data-opacity="0.85"></pixel-canvas>
-=======
-                <div class="tool-card" onclick="window.location.href='C4 Tools/index.html#/recipes'">
->>>>>>> a39be6f0
+
                     <div class="tool-card-header">
                         <span class="tool-card-title" data-number="0006. ">CRAFTING RECIPES</span>
                         <div class="tool-status active"></div>
